--- conflicted
+++ resolved
@@ -23,42 +23,6 @@
 futures = "0.3.1"
 fdlimit = "0.1.4"
 serde_json = "1.0.41"
-<<<<<<< HEAD
-parity-scale-codec = "1.2.0"
-hex = "0.4.2"
-names = "0.11.0"
-structopt = "0.3.11"
-hyper = "0.12.35"
-rand = "0.7.2"
-serde = "1.0.104"
-futures01 = { package = "futures", version = "0.1.29" }
-tiny-bip39 = "0.6.2"
-libp2p = "0.15.0"
-hex-literal = "0.2.1"
-chrono = "0.4.10"
-
-sp-panic-handler = { version = "2.0.0-alpha.2", path = "../../primitives/panic-handler" }
-sp-version = { version = "2.0.0-alpha.3", path = "../../primitives/version" }
-sp-io = { version = "2.0.0-alpha.3", path = "../../primitives/io" }
-sp-blockchain = { version = "2.0.0-alpha.2", path = "../../primitives/blockchain" }
-sp-runtime = { version = "2.0.0-alpha.2", path = "../../primitives/runtime" }
-sp-core = { version = "2.0.0-alpha.2", path = "../../primitives/core", features = [ "full_crypto"] }
-sp-state-machine = { version = "0.8.0-alpha.2", path = "../../primitives/state-machine" }
-sp-keyring = { version = "2.0.0-alpha.2", path = "../../primitives/keyring" }
-
-sc-informant = { version = "0.8.0-alpha.2", path = "../informant" }
-sc-tracing = { version = "2.0.0-alpha.2", path = "../tracing" }
-sc-rpc = { version = "2.0.0-alpha.3", path = "../../client/rpc" }
-sc-client-api = { version = "2.0.0-alpha.2", path = "../api" }
-sc-network = { version = "0.8.0-alpha.2", path = "../network" }
-sc-service = { version = "0.8.0-alpha.2", default-features = false, path = "../service" }
-sc-telemetry = { version = "2.0.0-alpha.2", path = "../telemetry" }
-
-substrate-prometheus-endpoint = { path = "../../utils/prometheus" , version = "0.8.0-alpha.2"}
-cli-utils = { version = "2.0.0-alpha.3", path = "../../utils/cli-utils" }
-jsonrpc-core-client = { version = "14.0.3", features = ["http"] }
-parity-util-mem = { version = "0.5.1", default-features = false, features = ["primitive-types"] }
-=======
 sc-informant = { version = "0.8.0-alpha.4", path = "../informant" }
 sp-panic-handler = { version = "2.0.0-alpha.4", path = "../../primitives/panic-handler" }
 sc-client-api = { version = "2.0.0-alpha.4", path = "../api" }
@@ -76,7 +40,6 @@
 sc-tracing = { version = "2.0.0-alpha.4", path = "../tracing" }
 chrono = "0.4.10"
 parity-util-mem = { version = "0.6.0", default-features = false, features = ["primitive-types"] }
->>>>>>> 659f8d90
 
 [target.'cfg(not(target_os = "unknown"))'.dependencies]
 rpassword = "4.0.1"
