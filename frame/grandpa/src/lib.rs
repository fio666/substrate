// Copyright 2017-2020 Parity Technologies (UK) Ltd.
// This file is part of Substrate.

// Substrate is free software: you can redistribute it and/or modify
// it under the terms of the GNU General Public License as published by
// the Free Software Foundation, either version 3 of the License, or
// (at your option) any later version.

// Substrate is distributed in the hope that it will be useful,
// but WITHOUT ANY WARRANTY; without even the implied warranty of
// MERCHANTABILITY or FITNESS FOR A PARTICULAR PURPOSE.  See the
// GNU General Public License for more details.

// You should have received a copy of the GNU General Public License
// along with Substrate.  If not, see <http://www.gnu.org/licenses/>.

//! GRANDPA Consensus module for runtime.
//!
//! This manages the GRANDPA authority set ready for the native code.
//! These authorities are only for GRANDPA finality, not for consensus overall.
//!
//! In the future, it will also handle misbehavior reports, and on-chain
//! finality notifications.
//!
//! For full integration with GRANDPA, the `GrandpaApi` should be implemented.
//! The necessary items are re-exported via the `fg_primitives` crate.

#![cfg_attr(not(feature = "std"), no_std)]

// re-export since this is necessary for `impl_apis` in runtime.
pub use sp_finality_grandpa as fg_primitives;

use sp_std::prelude::*;
use codec::{self as codec, Encode, Decode};
use frame_support::{decl_event, decl_storage, decl_module, decl_error, storage};
use sp_runtime::{
	DispatchResult, generic::{DigestItem, OpaqueDigestItemId}, traits::Zero, Perbill,
};
use sp_staking::{
	SessionIndex,
	offence::{Offence, Kind},
};
use fg_primitives::{
	GRANDPA_AUTHORITIES_KEY, GRANDPA_ENGINE_ID, ScheduledChange, ConsensusLog, SetId, RoundNumber,
};
pub use fg_primitives::{AuthorityId, AuthorityList, AuthorityWeight, VersionedAuthorityList};
use frame_system::{self as system, ensure_signed, DigestOf};

mod mock;
mod tests;

pub trait Trait: frame_system::Trait {
	/// The event type of this module.
	type Event: From<Event> + Into<<Self as frame_system::Trait>::Event>;
}

/// A stored pending change, old format.
// TODO: remove shim
// https://github.com/paritytech/substrate/issues/1614
#[derive(Encode, Decode)]
pub struct OldStoredPendingChange<N> {
	/// The block number this was scheduled at.
	pub scheduled_at: N,
	/// The delay in blocks until it will be applied.
	pub delay: N,
	/// The next authority set.
	pub next_authorities: AuthorityList,
}

/// A stored pending change.
#[derive(Encode)]
pub struct StoredPendingChange<N> {
	/// The block number this was scheduled at.
	pub scheduled_at: N,
	/// The delay in blocks until it will be applied.
	pub delay: N,
	/// The next authority set.
	pub next_authorities: AuthorityList,
	/// If defined it means the change was forced and the given block number
	/// indicates the median last finalized block when the change was signaled.
	pub forced: Option<N>,
}

impl<N: Decode> Decode for StoredPendingChange<N> {
	fn decode<I: codec::Input>(value: &mut I) -> core::result::Result<Self, codec::Error> {
		let old = OldStoredPendingChange::decode(value)?;
		let forced = <Option<N>>::decode(value).unwrap_or(None);

		Ok(StoredPendingChange {
			scheduled_at: old.scheduled_at,
			delay: old.delay,
			next_authorities: old.next_authorities,
			forced,
		})
	}
}

/// Current state of the GRANDPA authority set. State transitions must happen in
/// the same order of states defined below, e.g. `Paused` implies a prior
/// `PendingPause`.
#[derive(Decode, Encode)]
#[cfg_attr(test, derive(Debug, PartialEq))]
pub enum StoredState<N> {
	/// The current authority set is live, and GRANDPA is enabled.
	Live,
	/// There is a pending pause event which will be enacted at the given block
	/// height.
	PendingPause {
		/// Block at which the intention to pause was scheduled.
		scheduled_at: N,
		/// Number of blocks after which the change will be enacted.
		delay: N
	},
	/// The current GRANDPA authority set is paused.
	Paused,
	/// There is a pending resume event which will be enacted at the given block
	/// height.
	PendingResume {
		/// Block at which the intention to resume was scheduled.
		scheduled_at: N,
		/// Number of blocks after which the change will be enacted.
		delay: N,
	},
}

decl_event! {
	pub enum Event {
		/// New authority set has been applied.
		NewAuthorities(AuthorityList),
		/// Current authority set has been paused.
		Paused,
		/// Current authority set has been resumed.
		Resumed,
	}
}

decl_error! {
	pub enum Error for Module<T: Trait> {
		/// Attempt to signal GRANDPA pause when the authority set isn't live
		/// (either paused or already pending pause).
		PauseFailed,
		/// Attempt to signal GRANDPA resume when the authority set isn't paused
		/// (either live or already pending resume).
		ResumeFailed,
		/// Attempt to signal GRANDPA change with one already pending.
		ChangePending,
		/// Cannot signal forced change so soon after last.
		TooSoon,
	}
}

decl_storage! {
	trait Store for Module<T: Trait> as GrandpaFinality {
		/// State of the current authority set.
		State get(fn state): StoredState<T::BlockNumber> = StoredState::Live;

		/// Pending change: (signaled at, scheduled change).
		PendingChange: Option<StoredPendingChange<T::BlockNumber>>;

		/// next block number where we can force a change.
		NextForced get(fn next_forced): Option<T::BlockNumber>;

		/// `true` if we are currently stalled.
		Stalled get(fn stalled): Option<(T::BlockNumber, T::BlockNumber)>;

		/// The number of changes (both in terms of keys and underlying economic responsibilities)
		/// in the "set" of Grandpa validators from genesis.
		CurrentSetId get(fn current_set_id) build(|_| fg_primitives::SetId::default()): SetId;

		/// A mapping from grandpa set ID to the index of the *most recent* session for which its
		/// members were responsible.
		SetIdSession get(fn session_for_set): map hasher(twox_64_concat) SetId => Option<SessionIndex>;
	}
	add_extra_genesis {
		config(authorities): AuthorityList;
		build(|config| Module::<T>::initialize_authorities(&config.authorities))
	}
}

decl_module! {
	pub struct Module<T: Trait> for enum Call where origin: T::Origin {
		type Error = Error<T>;

		fn deposit_event() = default;

		/// Report some misbehavior.
<<<<<<< HEAD
		///
		/// O(1).
		#[weight = SimpleDispatchInfo::FixedNormal(MINIMUM_WEIGHT)]
=======
		#[weight = 0]
>>>>>>> 31d5d3bb
		fn report_misbehavior(origin, _report: Vec<u8>) {
			ensure_signed(origin)?;
			// FIXME: https://github.com/paritytech/substrate/issues/1112
		}

		/// O(authorities)?
		fn on_finalize(block_number: T::BlockNumber) {
			// check for scheduled pending authority set changes
			if let Some(pending_change) = <PendingChange<T>>::get() {
				// emit signal if we're at the block that scheduled the change
				if block_number == pending_change.scheduled_at {
					if let Some(median) = pending_change.forced {
						Self::deposit_log(ConsensusLog::ForcedChange(
							median,
							ScheduledChange {
								delay: pending_change.delay,
								next_authorities: pending_change.next_authorities.clone(),
							}
						))
					} else {
						Self::deposit_log(ConsensusLog::ScheduledChange(
							ScheduledChange{
								delay: pending_change.delay,
								next_authorities: pending_change.next_authorities.clone(),
							}
						));
					}
				}

				// enact the change if we've reached the enacting block
				if block_number == pending_change.scheduled_at + pending_change.delay {
					Self::set_grandpa_authorities(&pending_change.next_authorities);
					Self::deposit_event(
						Event::NewAuthorities(pending_change.next_authorities)
					);
					<PendingChange<T>>::kill();
				}
			}

			// check for scheduled pending state changes
			match <State<T>>::get() {
				StoredState::PendingPause { scheduled_at, delay } => {
					// signal change to pause
					if block_number == scheduled_at {
						Self::deposit_log(ConsensusLog::Pause(delay));
					}

					// enact change to paused state
					if block_number == scheduled_at + delay {
						<State<T>>::put(StoredState::Paused);
						Self::deposit_event(Event::Paused);
					}
				},
				StoredState::PendingResume { scheduled_at, delay } => {
					// signal change to resume
					if block_number == scheduled_at {
						Self::deposit_log(ConsensusLog::Resume(delay));
					}

					// enact change to live state
					if block_number == scheduled_at + delay {
						<State<T>>::put(StoredState::Live);
						Self::deposit_event(Event::Resumed);
					}
				},
				_ => {},
			}
		}
	}
}

impl<T: Trait> Module<T> {
	/// Get the current set of authorities, along with their respective weights.
	pub fn grandpa_authorities() -> AuthorityList {
		storage::unhashed::get_or_default::<VersionedAuthorityList>(GRANDPA_AUTHORITIES_KEY).into()
	}

	/// Set the current set of authorities, along with their respective weights.
	fn set_grandpa_authorities(authorities: &AuthorityList) {
		storage::unhashed::put(
			GRANDPA_AUTHORITIES_KEY,
			&VersionedAuthorityList::from(authorities),
		);
	}

	/// Schedule GRANDPA to pause starting in the given number of blocks.
	/// Cannot be done when already paused.
	pub fn schedule_pause(in_blocks: T::BlockNumber) -> DispatchResult {
		if let StoredState::Live = <State<T>>::get() {
			let scheduled_at = <frame_system::Module<T>>::block_number();
			<State<T>>::put(StoredState::PendingPause {
				delay: in_blocks,
				scheduled_at,
			});

			Ok(())
		} else {
			Err(Error::<T>::PauseFailed)?
		}
	}

	/// Schedule a resume of GRANDPA after pausing.
	pub fn schedule_resume(in_blocks: T::BlockNumber) -> DispatchResult {
		if let StoredState::Paused = <State<T>>::get() {
			let scheduled_at = <frame_system::Module<T>>::block_number();
			<State<T>>::put(StoredState::PendingResume {
				delay: in_blocks,
				scheduled_at,
			});

			Ok(())
		} else {
			Err(Error::<T>::ResumeFailed)?
		}
	}

	/// Schedule a change in the authorities.
	///
	/// The change will be applied at the end of execution of the block
	/// `in_blocks` after the current block. This value may be 0, in which
	/// case the change is applied at the end of the current block.
	///
	/// If the `forced` parameter is defined, this indicates that the current
	/// set has been synchronously determined to be offline and that after
	/// `in_blocks` the given change should be applied. The given block number
	/// indicates the median last finalized block number and it should be used
	/// as the canon block when starting the new grandpa voter.
	///
	/// No change should be signaled while any change is pending. Returns
	/// an error if a change is already pending.
	pub fn schedule_change(
		next_authorities: AuthorityList,
		in_blocks: T::BlockNumber,
		forced: Option<T::BlockNumber>,
	) -> DispatchResult {
		if !<PendingChange<T>>::exists() {
			let scheduled_at = <frame_system::Module<T>>::block_number();

			if let Some(_) = forced {
				if Self::next_forced().map_or(false, |next| next > scheduled_at) {
					Err(Error::<T>::TooSoon)?
				}

				// only allow the next forced change when twice the window has passed since
				// this one.
				<NextForced<T>>::put(scheduled_at + in_blocks * 2.into());
			}

			<PendingChange<T>>::put(StoredPendingChange {
				delay: in_blocks,
				scheduled_at,
				next_authorities,
				forced,
			});

			Ok(())
		} else {
			Err(Error::<T>::ChangePending)?
		}
	}

	/// Deposit one of this module's logs.
	fn deposit_log(log: ConsensusLog<T::BlockNumber>) {
		let log: DigestItem<T::Hash> = DigestItem::Consensus(GRANDPA_ENGINE_ID, log.encode());
		<frame_system::Module<T>>::deposit_log(log.into());
	}

	fn initialize_authorities(authorities: &AuthorityList) {
		if !authorities.is_empty() {
			assert!(
				Self::grandpa_authorities().is_empty(),
				"Authorities are already initialized!"
			);
			Self::set_grandpa_authorities(authorities);
		}
	}
}

impl<T: Trait> Module<T> {
	/// Attempt to extract a GRANDPA log from a generic digest.
	pub fn grandpa_log(digest: &DigestOf<T>) -> Option<ConsensusLog<T::BlockNumber>> {
		let id = OpaqueDigestItemId::Consensus(&GRANDPA_ENGINE_ID);
		digest.convert_first(|l| l.try_to::<ConsensusLog<T::BlockNumber>>(id))
	}

	/// Attempt to extract a pending set-change signal from a digest.
	pub fn pending_change(digest: &DigestOf<T>)
		-> Option<ScheduledChange<T::BlockNumber>>
	{
		Self::grandpa_log(digest).and_then(|signal| signal.try_into_change())
	}

	/// Attempt to extract a forced set-change signal from a digest.
	pub fn forced_change(digest: &DigestOf<T>)
		-> Option<(T::BlockNumber, ScheduledChange<T::BlockNumber>)>
	{
		Self::grandpa_log(digest).and_then(|signal| signal.try_into_forced_change())
	}

	/// Attempt to extract a pause signal from a digest.
	pub fn pending_pause(digest: &DigestOf<T>)
		-> Option<T::BlockNumber>
	{
		Self::grandpa_log(digest).and_then(|signal| signal.try_into_pause())
	}

	/// Attempt to extract a resume signal from a digest.
	pub fn pending_resume(digest: &DigestOf<T>)
		-> Option<T::BlockNumber>
	{
		Self::grandpa_log(digest).and_then(|signal| signal.try_into_resume())
	}
}

impl<T: Trait> sp_runtime::BoundToRuntimeAppPublic for Module<T> {
	type Public = AuthorityId;
}

impl<T: Trait> pallet_session::OneSessionHandler<T::AccountId> for Module<T>
	where T: pallet_session::Trait
{
	type Key = AuthorityId;

	fn on_genesis_session<'a, I: 'a>(validators: I)
		where I: Iterator<Item=(&'a T::AccountId, AuthorityId)>
	{
		let authorities = validators.map(|(_, k)| (k, 1)).collect::<Vec<_>>();
		Self::initialize_authorities(&authorities);
	}

	fn on_new_session<'a, I: 'a>(changed: bool, validators: I, _queued_validators: I)
		where I: Iterator<Item=(&'a T::AccountId, AuthorityId)>
	{
		// Always issue a change if `session` says that the validators have changed.
		// Even if their session keys are the same as before, the underlying economic
		// identities have changed.
		let current_set_id = if changed {
			let next_authorities = validators.map(|(_, k)| (k, 1)).collect::<Vec<_>>();
			if let Some((further_wait, median)) = <Stalled<T>>::take() {
				let _ = Self::schedule_change(next_authorities, further_wait, Some(median));
			} else {
				let _ = Self::schedule_change(next_authorities, Zero::zero(), None);
			}
			CurrentSetId::mutate(|s| { *s += 1; *s })
		} else {
			// nothing's changed, neither economic conditions nor session keys. update the pointer
			// of the current set.
			Self::current_set_id()
		};

		// if we didn't issue a change, we update the mapping to note that the current
		// set corresponds to the latest equivalent session (i.e. now).
		let session_index = <pallet_session::Module<T>>::current_index();
		SetIdSession::insert(current_set_id, &session_index);
	}

	fn on_disabled(i: usize) {
		Self::deposit_log(ConsensusLog::OnDisabled(i as u64))
	}
}

impl<T: Trait> pallet_finality_tracker::OnFinalizationStalled<T::BlockNumber> for Module<T> {
	fn on_stalled(further_wait: T::BlockNumber, median: T::BlockNumber) {
		// when we record old authority sets, we can use `pallet_finality_tracker::median`
		// to figure out _who_ failed. until then, we can't meaningfully guard
		// against `next == last` the way that normal session changes do.
		<Stalled<T>>::put((further_wait, median));
	}
}

/// A round number and set id which point on the time of an offence.
#[derive(Copy, Clone, PartialOrd, Ord, Eq, PartialEq, Encode, Decode)]
struct GrandpaTimeSlot {
	// The order of these matters for `derive(Ord)`.
	set_id: SetId,
	round: RoundNumber,
}

// TODO [slashing]: Integrate this.
/// A grandpa equivocation offence report.
struct GrandpaEquivocationOffence<FullIdentification> {
	/// Time slot at which this incident happened.
	time_slot: GrandpaTimeSlot,
	/// The session index in which the incident happened.
	session_index: SessionIndex,
	/// The size of the validator set at the time of the offence.
	validator_set_count: u32,
	/// The authority which produced this equivocation.
	offender: FullIdentification,
}

impl<FullIdentification: Clone> Offence<FullIdentification> for GrandpaEquivocationOffence<FullIdentification> {
	const ID: Kind = *b"grandpa:equivoca";
	type TimeSlot = GrandpaTimeSlot;

	fn offenders(&self) -> Vec<FullIdentification> {
		vec![self.offender.clone()]
	}

	fn session_index(&self) -> SessionIndex {
		self.session_index
	}

	fn validator_set_count(&self) -> u32 {
		self.validator_set_count
	}

	fn time_slot(&self) -> Self::TimeSlot {
		self.time_slot
	}

	fn slash_fraction(
		offenders_count: u32,
		validator_set_count: u32,
	) -> Perbill {
		// the formula is min((3k / n)^2, 1)
		let x = Perbill::from_rational_approximation(3 * offenders_count, validator_set_count);
		// _ ^ 2
		x.square()
	}
}<|MERGE_RESOLUTION|>--- conflicted
+++ resolved
@@ -184,13 +184,9 @@
 		fn deposit_event() = default;
 
 		/// Report some misbehavior.
-<<<<<<< HEAD
 		///
 		/// O(1).
-		#[weight = SimpleDispatchInfo::FixedNormal(MINIMUM_WEIGHT)]
-=======
 		#[weight = 0]
->>>>>>> 31d5d3bb
 		fn report_misbehavior(origin, _report: Vec<u8>) {
 			ensure_signed(origin)?;
 			// FIXME: https://github.com/paritytech/substrate/issues/1112
