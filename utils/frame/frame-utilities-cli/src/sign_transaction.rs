--- conflicted
+++ resolved
@@ -28,6 +28,8 @@
 use crate::utils::create_extrinsic_for;
 use sp_core::hexdisplay::HexDisplay;
 
+/// structopt's parse attr doesn't work with generic types, eg Vec<u8>
+/// https://github.com/TeXitoi/structopt/issues/94#issuecomment-381778827
 type Bytes = Vec<u8>;
 
 /// The `sign-transaction` command
@@ -106,30 +108,4 @@
 	fn keystore_params(&self) -> Option<&KeystoreParams> {
 		Some(&self.keystore_params)
 	}
-<<<<<<< HEAD
-=======
-}
-
-
-fn print_ext<Pair, P>(
-	uri: &str,
-	pass: Option<&str>,
-	call: CallFor<P>,
-	nonce: IndexFor<P>,
-	hash: P::Hash,
-) -> Result<(), Error>
-	where
-		Pair: sp_core::Pair,
-		Pair::Public: Into<MultiSigner>,
-		Pair::Signature: Into<MultiSignature>,
-		P: SignedExtensionProvider + pallet_indices::Trait,
-		AccountIdFor<P>: From<AccountId32>,
-		AddressFor<P>: From<AccountIdFor<P>>,
-		CallFor<P>: Codec,
-{
-	let signer = pair_from_suri::<Pair>(uri, pass);
-	let extrinsic = create_extrinsic_for::<Pair, P, P::Call>(call, nonce, signer, hash)?;
-	println!("0x{}", HexDisplay::from(&extrinsic.encode()));
-	Ok(())
->>>>>>> 655e53ac
 }